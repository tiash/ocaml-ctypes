--- conflicted
+++ resolved
@@ -1,11 +1,7 @@
 (* OASIS_START *)
-<<<<<<< HEAD
-(* DO NOT EDIT (digest: e1434e10f9cdbb30393df4b047a91522) *)
-=======
-(* DO NOT EDIT (digest: 3f28a72ce003bb3c474b040ad5ddf316) *)
->>>>>>> 4a606d78
+(* DO NOT EDIT (digest: aab70013d4d0dda1dec1bb3795f00584) *)
 module OASISGettext = struct
-(* # 21 "/Users/avsm/.opam/4.01.0dev+trunk/build/oasis-mirage.0.3.0a/src/oasis/OASISGettext.ml" *)
+(* # 21 "/home/jeremy/.opam/4.01.0dev+trunk/build/oasis.0.3.0/src/oasis/OASISGettext.ml" *)
 
   let ns_ str =
     str
@@ -28,7 +24,7 @@
 end
 
 module OASISExpr = struct
-(* # 21 "/Users/avsm/.opam/4.01.0dev+trunk/build/oasis-mirage.0.3.0a/src/oasis/OASISExpr.ml" *)
+(* # 21 "/home/jeremy/.opam/4.01.0dev+trunk/build/oasis.0.3.0/src/oasis/OASISExpr.ml" *)
 
 
 
@@ -120,7 +116,7 @@
 
 # 117 "myocamlbuild.ml"
 module BaseEnvLight = struct
-(* # 21 "/Users/avsm/.opam/4.01.0dev+trunk/build/oasis-mirage.0.3.0a/src/base/BaseEnvLight.ml" *)
+(* # 21 "/home/jeremy/.opam/4.01.0dev+trunk/build/oasis.0.3.0/src/base/BaseEnvLight.ml" *)
 
   module MapString = Map.Make(String)
 
@@ -218,7 +214,7 @@
 
 # 215 "myocamlbuild.ml"
 module MyOCamlbuildFindlib = struct
-(* # 21 "/Users/avsm/.opam/4.01.0dev+trunk/build/oasis-mirage.0.3.0a/src/plugins/ocamlbuild/MyOCamlbuildFindlib.ml" *)
+(* # 21 "/home/jeremy/.opam/4.01.0dev+trunk/build/oasis.0.3.0/src/plugins/ocamlbuild/MyOCamlbuildFindlib.ml" *)
 
   (** OCamlbuild extension, copied from 
     * http://brion.inria.fr/gallium/index.php/Using_ocamlfind_with_ocamlbuild
@@ -238,21 +234,19 @@
     Ocamlbuild_pack.Lexers.blank_sep_strings
 
   let split s ch =
-    let buf = Buffer.create 13 in
-    let x = ref [] in
-    let flush () = 
-      x := (Buffer.contents buf) :: !x;
-      Buffer.clear buf
+    let x = 
+      ref [] 
     in
-      String.iter 
-        (fun c ->
-           if c = ch then 
-             flush ()
-           else
-             Buffer.add_char buf c)
-        s;
-      flush ();
-      List.rev !x
+    let rec go s =
+      let pos = 
+        String.index s ch 
+      in
+        x := (String.before s pos)::!x;
+        go (String.after s (pos + 1))
+    in
+      try
+        go s
+      with Not_found -> !x
 
   let split_nl s = split s '\n'
 
@@ -287,27 +281,17 @@
           
           (* When one link an OCaml library/binary/package, one should use -linkpkg *)
           flag ["ocaml"; "link"; "program"] & A"-linkpkg";
-          flag ["ocaml"; "link"; "output_obj"] & A"-linkpkg";
           
           (* For each ocamlfind package one inject the -package option when
            * compiling, computing dependencies, generating documentation and
            * linking. *)
           List.iter 
             begin fun pkg ->
-              let base_args = [A"-package"; A pkg] in
-              let syn_args = [A"-syntax"; A "camlp4o"] in
-              let args =
-  			  (* heuristic to identify syntax extensions: 
-  				 whether they end in ".syntax"; some might not *)
-                if Filename.check_suffix pkg "syntax"
-                then syn_args @ base_args
-                else base_args
-              in
-              flag ["ocaml"; "compile";  "pkg_"^pkg] & S args;
-              flag ["ocaml"; "ocamldep"; "pkg_"^pkg] & S args;
-              flag ["ocaml"; "doc";      "pkg_"^pkg] & S args;
-              flag ["ocaml"; "link";     "pkg_"^pkg] & S base_args;
-              flag ["ocaml"; "infer_interface"; "pkg_"^pkg] & S args;
+              flag ["ocaml"; "compile";  "pkg_"^pkg] & S[A"-package"; A pkg];
+              flag ["ocaml"; "ocamldep"; "pkg_"^pkg] & S[A"-package"; A pkg];
+              flag ["ocaml"; "doc";      "pkg_"^pkg] & S[A"-package"; A pkg];
+              flag ["ocaml"; "link";     "pkg_"^pkg] & S[A"-package"; A pkg];
+              flag ["ocaml"; "infer_interface"; "pkg_"^pkg] & S[A"-package"; A pkg];
             end 
             (find_packages ());
 
@@ -339,7 +323,7 @@
 end
 
 module MyOCamlbuildBase = struct
-(* # 21 "/Users/avsm/.opam/4.01.0dev+trunk/build/oasis-mirage.0.3.0a/src/plugins/ocamlbuild/MyOCamlbuildBase.ml" *)
+(* # 21 "/home/jeremy/.opam/4.01.0dev+trunk/build/oasis.0.3.0/src/plugins/ocamlbuild/MyOCamlbuildBase.ml" *)
 
   (** Base functions for writing myocamlbuild.ml
       @author Sylvain Le Gall
@@ -355,7 +339,7 @@
   type name = string 
   type tag = string 
 
-(* # 56 "/Users/avsm/.opam/4.01.0dev+trunk/build/oasis-mirage.0.3.0a/src/plugins/ocamlbuild/MyOCamlbuildBase.ml" *)
+(* # 56 "/home/jeremy/.opam/4.01.0dev+trunk/build/oasis.0.3.0/src/plugins/ocamlbuild/MyOCamlbuildBase.ml" *)
 
   type t =
       {
@@ -468,24 +452,6 @@
               )
               t.lib_c;
 
-            (* Add output_obj rules mapped to .nobj.o *)
-            let native_output_obj x =
-              OC.link_gen "cmx" "cmxa" !Options.ext_lib [!Options.ext_obj; "cmi"] 
-                OC.ocamlopt_link_prog
-                (fun tags -> tags++"ocaml"++"link"++"native"++"output_obj") x
-            in
-            rule "ocaml: cmx* and o* -> .nobj.o" ~prod:"%.nobj.o" ~deps:["%.cmx"; "%.o"]
-              (native_output_obj "%.cmx" "%.nobj.o");
-
-            (* Add output_obj rules mapped to .bobj.o *)
-            let bytecode_output_obj x =
-              OC.link_gen "cmo" "cma" !Options.ext_lib [!Options.ext_obj; "cmi"] 
-                OC.ocamlc_link_prog
-                (fun tags -> tags++"ocaml"++"link"++"byte"++"output_obj") x
-            in
-            rule "ocaml: cmo* -> .nobj.o" ~prod:"%.bobj.o" ~deps:["%.cmo"]
-              (bytecode_output_obj "%.cmo" "%.bobj.o");
-
               (* Add flags *)
               List.iter
               (fun (tags, cond_specs) ->
@@ -507,7 +473,7 @@
 end
 
 
-# 506 "myocamlbuild.ml"
+# 476 "myocamlbuild.ml"
 open Ocamlbuild_plugin;;
 let package_default =
   {
@@ -515,11 +481,8 @@
        [
           ("ffi", ["src"]);
           ("fts", ["examples/fts"]);
-<<<<<<< HEAD
-          ("sigset", ["examples/sigset"])
-=======
+          ("sigset", ["examples/sigset"]);
           ("ncurses", ["examples/ncurses"])
->>>>>>> 4a606d78
        ];
      lib_c =
        [
@@ -556,11 +519,8 @@
      includes =
        [
           ("tests", ["src"]);
-<<<<<<< HEAD
           ("examples/sigset", ["src"]);
-=======
           ("examples/ncurses", ["src"]);
->>>>>>> 4a606d78
           ("examples/fts", ["src"]);
           ("examples/date", ["src"])
        ];
@@ -569,11 +529,7 @@
 
 let dispatch_default = MyOCamlbuildBase.dispatch_default package_default;;
 
-<<<<<<< HEAD
-# 527 "myocamlbuild.ml"
-=======
-# 561 "myocamlbuild.ml"
->>>>>>> 4a606d78
+# 533 "myocamlbuild.ml"
 (* OASIS_STOP *)
 
 open Ocamlbuild_plugin
